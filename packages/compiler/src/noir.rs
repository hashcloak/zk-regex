--- conflicted
+++ resolved
@@ -1,10 +1,6 @@
-<<<<<<< HEAD
-use std::{cmp::max, fs::File, io::Write, path::Path};
-=======
-use std::{collections::HashSet, fs::File, io::Write, iter::FromIterator, path::Path};
+use std::{collections::HashSet, cmp::max, fs::File, io::Write, iter::FromIterator, path::Path};
 
 use itertools::Itertools;
->>>>>>> 0b5315ff
 
 use crate::structs::RegexAndDFA;
 
@@ -40,21 +36,9 @@
 
     let mut highest_state = 0;
     for state in regex_and_dfa.dfa.states.iter() {
-<<<<<<< HEAD
-        highest_state = max(state.state_id, highest_state);
-        if state.state_type == "accept" {
-            assert_eq!(state.transitions.len(), 0, "accept state has transitions");
-        } else {
-            assert!(state.transitions.len() > 0, "no transitions");
-            for (&tran_next_state_id, tran) in &state.transitions {
-                for &char_code in tran {
-                    rows.push((state.state_id, char_code, tran_next_state_id));
-                }
-=======
         for (&tran_next_state_id, tran) in &state.transitions {
             for &char_code in tran {
                 rows.push((state.state_id, char_code, tran_next_state_id));
->>>>>>> 0b5315ff
             }
         }
         if state.state_type == ACCEPT_STATE_ID {
@@ -70,6 +54,7 @@
                 rows.push((state.state_id, char_code, state.state_id));
             }
         }
+        highest_state = max(state.state_id, highest_state);
     }
 
     for (curr_state_id, char_code, next_state_id) in rows {
@@ -108,13 +93,7 @@
 comptime fn make_lookup_table() -> [Field; {table_size}] {{
     let mut table = [0; {table_size}];
 {lookup_table_body}
-<<<<<<< HEAD
-    // experimentally confirmed that storing a transition for each char code for accept state produces less gates than adding an `if` to check if the current state is not "accept"
-    // I might be wrong. I tested for input of length 128 and 1024.
-    {end_anchor_logic}
-=======
 
->>>>>>> 0b5315ff
     table
 }}
       "#
